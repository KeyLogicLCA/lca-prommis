<<<<<<< HEAD
import pandas as pd

# This script includes the conversion functions for the PrOMMiS data units to LCA-relevant units

# SECTION 1: Conversion Functions
# Function to convert W to kWh
def convert_w_to_kwh(power_watts, hours):
    """
    Convert power in watts to energy in kilowatt-hours.
    
    :param power_watts: Power in watts (W)
    :param hours: Time in hours
    :return: Energy in kilowatt-hours (kWh)
    """
    return (power_watts / 1000) * hours

# Function to convert kw to kWh
def convert_kw_to_kwh(power_kw, hours):
    """
    Convert power in kilowatts to energy in kilowatt-hours.
    
    :param power_kw: Power in kilowatts (kW)
    :param hours: Time in hours
    :return: Energy in kilowatt-hours (kWh)
    """
    return power_kw * hours


# Function to convert m3/hour to liters
def convert_m3_per_hour_to_liters(m3_per_hour, hours):
    """
    Convert flow rate from cubic meters per hour to liters per hour.
    
    :param m3_per_hour: Flow rate in cubic meters per hour (m3/h)
    :return: Flow rate in liters per hour (L/h)
    """
    return m3_per_hour * hours * 1000  # 1 m3 = 1000 liters

# Function to convert m3/hour to m3
def convert_m3_per_hour_to_m3(m3_per_hour, hours):
    """
    Convert flow rate from cubic meters per hour to cubic meters.
    
    :param m3_per_hour: Flow rate in cubic meters per hour (m3/h)
    :return: Flow rate in cubic meters (m3)
    """
    return m3_per_hour * hours  


#Function to estimate solid mass from flow rate 
def estimate_mass_from_flow_rate(flow_rate_m3_per_hour, density_kg_per_m3, hours):
    """
    Estimate solid mass from flow rate and density.
    
    Can be applied for both input solids, solid waste, and output solid products

    :param flow_rate_m3_per_hour: Flow rate in cubic meters per hour (m3/h)
    :param density_kg_per_m3: Density in kilograms per cubic meter (kg/m3)
    :param hours: Time in hours
    :return: Estimated solid mass in kilograms (kg)
    """
    return flow_rate_m3_per_hour * density_kg_per_m3 * hours  # kg

# Function to convert kg/h to kg
def estimate_mass_from_mass_flow_rate(flow_rate_kg_per_hour, hours):
    """
    Estimate solid mass from mass flow rate.
    
    :param flow_rate_kg_per_hour: Flow rate in kilograms per hour (kg/h)
    :param hours: Time in hours
    :return: Estimated solid mass in kilograms (kg)
    """
    return flow_rate_kg_per_hour * hours  # kg

#-------------------------------------------------------------------------------------------
# SECTION 2: Functions library for converting PrOMMiS flows to LCA-relevant units
# Function to read a dataframe and convert all flows to LCA-relevant units
# First define default units for each flow category
def get_flow_conversion_specs():
    """
    Define conversion specifications for each flow element.
    
    :return: Dictionary with flow elements as keys and a dict specifying
             category, target unit, original unit, and conversion function name as values.
    """
    return {
        'Electricity': {
            'category': 'Electricity',
            'target_unit': 'kWh',
            'original_unit': 'W',
            'function': 'convert_w_to_kwh'
        },
        'Electricity': {
            'category': 'Electricity',
            'target_unit': 'kWh',
            'original_unit': 'kw',
            'function': 'convert_kw_to_kwh'
        },
        'Water': {
            'category': 'Water',
            'target_unit': 'L',
            'original_unit': 'm3/hour',
            'function': 'convert_m3_per_hour_to_liters'
        },
        'Wastewater': {
            'category': 'Wastewater',
            'target_unit': 'L',
            'original_unit': 'm3/hour',
            'function': 'convert_m3_per_hour_to_liters'
        },
        'Solid Inputs': {
            'category': 'Solid Inputs',
            'target_unit': 'kg',
            'original_unit': 'm3/hour, kg/m3',
            'function': 'estimate_mass_from_flow_rate'
        },
        'Chemicals': {
            'category': 'Chemicals',
            'target_unit': 'kg',
            'original_unit': 'm3/hour, kg/m3',
            'function': 'estimate_mass_from_flow_rate'  
        },
        'Solid Waste': {
            'category': 'Solid Waste',
            'target_unit': 'kg',
            'original_unit': 'kg/hour',
            'function': 'estimate_mass_from_mass_flow_rate'
        },
        'Solid Products': {
            'category': 'Solid Products',
            'target_unit': 'kg',
            'original_unit': 'kg/hour',
            'function': 'estimate_mass_from_mass_flow_rate'
        }
    }

#-------------------------------------------------------------------------------------------
# SECTION 3: Main function to convert prommis flows in a dataframe to LCA-relevant units
# Define a function that loops through a dataframe containing results from PrOMMiS
# The function then checks the category and unit of each flow and applies the appropriate conversion function
# The function will add two new columns to the dataframe: 'LCA Amount' and 'LCA Unit'
# Evidently, the final output will be the flows (in and out) in LCA-relevant units

def convert_flows_to_lca_units(df):
    """
    Convert all flows in the dataframe to LCA-relevant units and add results as new columns.

    :param df: Input pandas DataFrame with columns:
               ['Flow ID', 'Flow', 'In/Out', 'Category', 'Amount 1', 'Unit 1', 'Amount 2', 'Unit 2']
    :return: DataFrame with two new columns: 'LCA Amount' and 'LCA Unit'
    """

    # Get conversion specs
    specs = get_flow_conversion_specs()

    # Prepare output columns
    lca_amounts = []
    lca_units = []

    # Loop through each row
    for idx, row in df.iterrows():
        category = row['Category']
        unit1 = str(row['Unit 1']).strip()
        unit2 = str(row['Unit 2']).strip() if pd.notnull(row['Unit 2']) and row['Unit 2'] != '' else None
        if unit2:
            unit = f"{unit1}, {unit2}"
        else:
            unit = unit1

        # Find matching spec
        matched_spec = None
        for spec in specs.values():
            if spec['category'] == category and spec['original_unit'].lower() == unit.lower():
                matched_spec = spec
                break

        if matched_spec:
            func_name = matched_spec['function']
            # Call the appropriate conversion function
            if func_name == 'convert_w_to_kwh':
                # Amount 1: Power (W), Amount 2: hours
                try:
                    val = convert_w_to_kwh(float(row['Amount 1']), float(row['Amount 2']))
                except Exception:
                    val = None
            elif func_name == 'convert_kw_to_kwh':
                try:
                    val = convert_kw_to_kwh(float(row['Amount 1']), float(row['Amount 2']))
                except Exception:
                    val = None
            elif func_name == 'convert_m3_per_hour_to_liters':
                try:
                    val = convert_m3_per_hour_to_liters(float(row['Amount 1']), float(row['Amount 2']))
                except Exception:
                    val = None
            elif func_name == 'estimate_mass_from_flow_rate':
                try:
                    val = estimate_mass_from_flow_rate(float(row['Amount 1']), float(row['Amount 2']), float(row['Amount 3']) if 'Amount 3' in row else 1)
                except Exception:
                    # fallback if Amount 3 is not present
                    try:
                        val = estimate_mass_from_flow_rate(float(row['Amount 1']), float(row['Amount 2']), 1)
                    except Exception:
                        val = None
            elif func_name == 'estimate_mass_from_mass_flow_rate':
                try:
                    val = estimate_mass_from_mass_flow_rate(float(row['Amount 1']), float(row['Amount 2']))
                except Exception:
                    val = None
            else:
                val = None

            lca_amounts.append(val)
            lca_units.append(matched_spec['target_unit'])
        else:
            lca_amounts.append(None)
            lca_units.append(None)

    df['LCA Amount'] = lca_amounts
    df['LCA Unit'] = lca_units
    return df
=======
import pandas as pd
from pyomo.environ import (
    units,
    value,
)

# Recommended imports for molecular weight calculations
try:
    import pubchempy as pcp
    from pymatgen.core import Composition
    PYCHEMPY_AVAILABLE = True
except ImportError:
    print("Warning: pubchempy and/or pymatgen not available. Molecular weight conversions will be disabled.")
    PYCHEMPY_AVAILABLE = False

# SECTION 1: Main function to convert prommis flows in a dataframe to LCA-relevant units
# Define a function that loops through a dataframe containing results from PrOMMiS
# The function then checks the category and unit of each flow and applies the appropriate conversion function
# The function will add two new columns to the dataframe: 'LCA Amount' and 'LCA Unit'
# Evidently, the final output will be the flows (in and out) in LCA-relevant units

def main():
    df = pd.read_csv('lca_df.csv')
    df = convert_flows_to_lca_units(df)
    df.to_csv('lca_df_converted.csv', index=False)
    #print (df.head())
    return df


def convert_flows_to_lca_units(df, hours=1, mol_to_kg=True, water_unit='m3'):
    """
    Convert PrOMMiS flowsheet flows to LCA-relevant units using Pyomo's unit system.
    
    This function processes a DataFrame containing PrOMMiS flowsheet data and converts
    all flows to consistent LCA units (kg, L, kWh, MJ, mol). It handles various unit
    formats, mass/mole fractions, concentrations, and special cases like embedded
    values in unit strings.
    
    Parameters
    ----------
    df : pandas.DataFrame
        Input DataFrame with columns: ['Flow', 'Source', 'In/Out', 'Category', 
        'Value 1', 'Unit 1', 'Value 2', 'Unit 2']
    hours : float, optional
        Time period for conversion (default: 1). Multiplies all amounts by this value
        to convert from flow rates to total amounts.
    mol_to_kg : bool, optional
        Whether to convert molar amounts to mass using molecular weights (default: True).
        Requires internet connection for PubChem lookups.
    water_unit : string, optional
        What unit to use for water flows. Can be m3, L, or kg (default: m3).
    
    Returns
    -------
    pandas.DataFrame
        Original DataFrame with two new columns:
        - 'LCA Amount': Converted amounts in LCA-relevant units
        - 'LCA Unit': Corresponding units (kg, L, kWh, MJ, mol)
    
    Notes
    -----
    - Handles special unit formats like "820000.0*mg/l" by extracting numeric values
    - Converts mass fractions and mole fractions to actual amounts
    - Automatically determines target units based on flow category
    - Uses PubChem API for molecular weight lookups when mol_to_kg=True
    - Provides error handling for conversion failures
    
    Examples
    --------
    >>> df = pd.read_csv('lca_df.csv')
    >>> converted_df = convert_flows_to_lca_units(df, hours=24)
    >>> print(converted_df[['Flow', 'LCA Amount', 'LCA Unit']])
    """

    # Prepare output columns
    lca_amounts = []
    lca_units = []

    #

    # Loop through each row
    for idx, row in df.iterrows():
        unit1 = str(row['Unit 1']).strip()
        unit2 = str(row['Unit 2']).strip()
        
        # Convert values to appropriate types, handling empty strings and special cases
        try:
            value1 = float(row['Value 1']) if pd.notna(row['Value 1']) else 0.0
        except (ValueError, TypeError):
            value1 = 0.0
            
        try:
            if pd.isna(row['Value 2']) or row['Value 2'] == '' or str(row['Value 2']).strip() == '':
                value2 = None
            else:
                value2_str = str(row['Value 2'])
                # Handle special case where value contains "*mg/l" format
                if '*mg/l' in value2_str.lower() or '*mg/L' in value2_str.lower():
                    # Extract the numeric part before the asterisk
                    value2 = float(value2_str.split('*')[0])
                else:
                    value2 = float(row['Value 2'])
        except (ValueError, TypeError):
            value2 = None
        
        # Create the base expression with Value 1 and Unit 1
        pyomo_unit1 = parse_unit_to_pyomo(unit1)
        #TODO: make this a better error handling system. May need to do something in finalize_LCA_flows or do some error message or logging file
        if pyomo_unit1 is None:
            # If no valid unit, skip this row or use a default
            lca_amounts.append(0)
            lca_units.append('')
            continue
        
        # Start with Value 1 * Unit 1
        expression = value1 * pyomo_unit1
        
        # Handle mass fraction and mole fraction
        if value2 is not None and unit2:
            if unit2.lower() == 'mass fraction':
                # For mass fraction, multiply by the fraction to get actual mass
                expression = expression * value2
            elif unit2.lower() == 'mole fraction':
                # For mole fraction, multiply by the fraction to get actual moles
                expression = expression * value2
            else:
                # Add Value 2 * Unit 2 if applicable
                pyomo_unit2 = parse_unit_to_pyomo(unit2)
                if pyomo_unit2 is not None and isinstance(value2, (int, float)):
                    expression = expression * value2 * pyomo_unit2
                else:
                    print(f'Could not parse {unit2}')
        
        # Multiply by hours to get total amount
        expression = expression * hours * units.hr
        
        # Determine target unit based on category and unit types
        category = str(row['Category']).lower()
        
        # Water and wastewater should be kg if a concentration is given
        # Otherwise, they should be L
        # All water will be converted to L or kg later
        if 'water' in category or 'wastewater' in category:
            if 'g' in unit1.lower() or 'g' in unit2.lower():
                target_unit = units.kg
            else:
                target_unit = units.L
        # Electricity should be kWh
        elif 'electricity' in category:
            target_unit = units.kW * units.hr  # kWh
        # Heat should be MJ
        elif 'heat' in category:
            target_unit = units.MJ
        # If the unit is mol, we'll convert to kg later
        elif 'mol' in unit1.lower():
            target_unit = units.mol
        # Any other unit should be kg
        elif 'Bq' in unit1.lower() or 'Ci' in unit1.lower():
            target_unit = units.kBq
        else:
            target_unit = units.kg
        
        # Convert to target unit
        try:
            converted_expression = units.convert(expression, to_units=target_unit)
            
            if 'water' in category or 'wastewater' in category:
                val = value(converted_expression)
                
                if water_unit == 'm3':
                    new_unit = 'm3'
                    val /= 1000
                # No conversion required: 1 kg water = 1 L water
                # PrOMMiS gives water density as 1 kg/L, so using 1 kg/L here allows for consistency/compatability
                elif water_unit == 'L':
                    new_unit = 'L'
                elif water_unit == 'kg':
                    new_unit = 'kg'
                else:
                    new_unit = 'm3'
                    val /= 1000
            
            # If the target unit is mol and mol_to_kg is True, convert to kg
            elif 'mol' in unit1.lower() and mol_to_kg:
                molar_mass = get_molar_mass(row['Flow'])
                if molar_mass is not None:
                    # Molar mass is in g/mol, so we need to convert to kg/mol by dividing by 1000
                    converted_expression = (converted_expression * molar_mass 
                                            / 1000 * units.kg / units.mol)
                    val = value(converted_expression)
                    new_unit = 'kg'
                else:
                    # Fall back to mol if molar mass lookup fails
                    val = value(converted_expression)
                    new_unit = 'mol'
            else:
                val = value(converted_expression)
                new_unit = str(target_unit)
            
            # Clean up unit string for display
            #TODO: make this a global dictionary
            unit_display_mapping = {
                'kg': 'kg',
                'L': 'L',
                'l': 'L',  # Handle lowercase l
                'mol': 'mol',
                'kW*hr': 'kWh',
                'kW*h': 'kWh',  # Handle alternative format
                'MJ': 'MJ',
                'm3': 'm3',
                'kBq': 'kBq'
            }
            new_unit = unit_display_mapping.get(new_unit, new_unit)
            
        except Exception as e:
            print(f"Error converting row {idx}: {e}")
            val = 0
            new_unit = ''
        
        lca_amounts.append(val)
        lca_units.append(new_unit)

    df['LCA Amount'] = lca_amounts
    df['LCA Unit'] = lca_units
    return df


# SECTION 2: Helper functions

# Helper function to get the molar mass of a compound
def get_molar_mass(compound_name):
    """
    Returns the molar mass of a compound using PubChem API.
    
    Parameters
    ----------
    compound_name : str
        Name of the compound to look up
        
    Returns
    -------
    float
        Molar mass in g/mol
        
    Notes
    -----
    Requires internet connection for PubChem API access.
    Returns None if compound not found or lookup fails.
    """
    if not PYCHEMPY_AVAILABLE:
        print(f"Warning: Cannot get molar mass for '{compound_name}' - pubchempy/pymatgen not available")
        return None
        
    try:
        compounds = pcp.get_compounds(compound_name, 'name')
        if not compounds:
            print(f"Warning: Compound '{compound_name}' not found in PubChem")
            return None
        
        compound = compounds[0]
        formula = compound.molecular_formula
        if not formula:
            print(f"Warning: No molecular formula found for '{compound_name}'")
            return None
            
        composition = Composition(formula)
        return composition.weight
    except Exception as e:
        print(f"Error getting molar mass for '{compound_name}': {e}")
        return None

# Helper function to parse units and create Pyomo unit expression
def parse_unit_to_pyomo(unit_str):
    """
    Convert unit string to Pyomo unit expression.
    
    Parameters
    ----------
    unit_str : str
        Unit string to parse (e.g., 'kg/hr', 'mg/L', 'hp')
        
    Returns
    -------
    pyomo.environ.units.Unit or None
        Pyomo unit expression if successfully parsed, None otherwise
        
    Notes
    -----
    Handles special cases like "820000.0*mg/l" by extracting the unit part.
    Returns None for mass/mole fractions and empty strings.
    """
    if not unit_str or unit_str == '' or unit_str.lower() in ['mass fraction', 'mole fraction']:
        return None
    
    # Handle special cases with asterisks (like "820000.0*mg/l")
    if '*' in unit_str:
        # Extract the unit part after the asterisk
        unit_str = unit_str.split('*')[-1].strip()
        # Also handle cases where the value might be in the string
        if unit_str.replace('.', '').replace('e', '').replace('-', '').replace('+', '').isdigit():
            # This is actually a numeric value, not a unit
            return None
    
    # Map common unit strings to Pyomo units
    unit_mapping = {
        'kg/hr': units.kg / units.hr,
        'kg/h': units.kg / units.hr,
        'L/hr': units.L / units.hr,
        'L/h': units.L / units.hr,
        'ml/hr': units.mL / units.hr,
        'ml/h': units.mL / units.hr,
        'mol/hr': units.mol / units.hr,
        'mol/h': units.mol / units.hr,
        'hp': units.hp,
        'W': units.W,
        'ton/hr': units.ton / units.hr,
        'ton/h': units.ton / units.hr,
        'mg/L': units.mg / units.L,
        'mg/l': units.mg / units.L,
        'kBq/hr': units.kBq / units.hr,
        'Bq/hr': units.Bq / units.hr,
        'mBq/hr': units.mBq / units.hr,
        'uCi/hr': units.uCi / units.hr,
        'Ci/hr': units.Ci / units.hr,
        'mCi/hr': units.mCi / units.hr,
        'uCi/hr': units.uCi / units.hr,
        'kg': units.kg,
        'L': units.L,
        'ml': units.mL,
        'mol': units.mol,
        'kWh': units.kW * units.hr,
        'kwh': units.kW * units.hr,
        'kBq': units.kBq,
        'Bq': units.Bq,
        'mBq': units.mBq,
        'uCi': units.uCi,
        'Ci': units.Ci,
        'mCi': units.mCi,
        'uCi': units.uCi,
    }
    
    return unit_mapping.get(unit_str, None)


if __name__ == "__main__":
    df = pd.read_csv('lca_df.csv')
    df = convert_flows_to_lca_units(df)
    df.to_csv('lca_df_converted.csv', index=False)
>>>>>>> f6c837f4
<|MERGE_RESOLUTION|>--- conflicted
+++ resolved
@@ -1,572 +1,348 @@
-<<<<<<< HEAD
-import pandas as pd
-
-# This script includes the conversion functions for the PrOMMiS data units to LCA-relevant units
-
-# SECTION 1: Conversion Functions
-# Function to convert W to kWh
-def convert_w_to_kwh(power_watts, hours):
-    """
-    Convert power in watts to energy in kilowatt-hours.
-    
-    :param power_watts: Power in watts (W)
-    :param hours: Time in hours
-    :return: Energy in kilowatt-hours (kWh)
-    """
-    return (power_watts / 1000) * hours
-
-# Function to convert kw to kWh
-def convert_kw_to_kwh(power_kw, hours):
-    """
-    Convert power in kilowatts to energy in kilowatt-hours.
-    
-    :param power_kw: Power in kilowatts (kW)
-    :param hours: Time in hours
-    :return: Energy in kilowatt-hours (kWh)
-    """
-    return power_kw * hours
-
-
-# Function to convert m3/hour to liters
-def convert_m3_per_hour_to_liters(m3_per_hour, hours):
-    """
-    Convert flow rate from cubic meters per hour to liters per hour.
-    
-    :param m3_per_hour: Flow rate in cubic meters per hour (m3/h)
-    :return: Flow rate in liters per hour (L/h)
-    """
-    return m3_per_hour * hours * 1000  # 1 m3 = 1000 liters
-
-# Function to convert m3/hour to m3
-def convert_m3_per_hour_to_m3(m3_per_hour, hours):
-    """
-    Convert flow rate from cubic meters per hour to cubic meters.
-    
-    :param m3_per_hour: Flow rate in cubic meters per hour (m3/h)
-    :return: Flow rate in cubic meters (m3)
-    """
-    return m3_per_hour * hours  
-
-
-#Function to estimate solid mass from flow rate 
-def estimate_mass_from_flow_rate(flow_rate_m3_per_hour, density_kg_per_m3, hours):
-    """
-    Estimate solid mass from flow rate and density.
-    
-    Can be applied for both input solids, solid waste, and output solid products
-
-    :param flow_rate_m3_per_hour: Flow rate in cubic meters per hour (m3/h)
-    :param density_kg_per_m3: Density in kilograms per cubic meter (kg/m3)
-    :param hours: Time in hours
-    :return: Estimated solid mass in kilograms (kg)
-    """
-    return flow_rate_m3_per_hour * density_kg_per_m3 * hours  # kg
-
-# Function to convert kg/h to kg
-def estimate_mass_from_mass_flow_rate(flow_rate_kg_per_hour, hours):
-    """
-    Estimate solid mass from mass flow rate.
-    
-    :param flow_rate_kg_per_hour: Flow rate in kilograms per hour (kg/h)
-    :param hours: Time in hours
-    :return: Estimated solid mass in kilograms (kg)
-    """
-    return flow_rate_kg_per_hour * hours  # kg
-
-#-------------------------------------------------------------------------------------------
-# SECTION 2: Functions library for converting PrOMMiS flows to LCA-relevant units
-# Function to read a dataframe and convert all flows to LCA-relevant units
-# First define default units for each flow category
-def get_flow_conversion_specs():
-    """
-    Define conversion specifications for each flow element.
-    
-    :return: Dictionary with flow elements as keys and a dict specifying
-             category, target unit, original unit, and conversion function name as values.
-    """
-    return {
-        'Electricity': {
-            'category': 'Electricity',
-            'target_unit': 'kWh',
-            'original_unit': 'W',
-            'function': 'convert_w_to_kwh'
-        },
-        'Electricity': {
-            'category': 'Electricity',
-            'target_unit': 'kWh',
-            'original_unit': 'kw',
-            'function': 'convert_kw_to_kwh'
-        },
-        'Water': {
-            'category': 'Water',
-            'target_unit': 'L',
-            'original_unit': 'm3/hour',
-            'function': 'convert_m3_per_hour_to_liters'
-        },
-        'Wastewater': {
-            'category': 'Wastewater',
-            'target_unit': 'L',
-            'original_unit': 'm3/hour',
-            'function': 'convert_m3_per_hour_to_liters'
-        },
-        'Solid Inputs': {
-            'category': 'Solid Inputs',
-            'target_unit': 'kg',
-            'original_unit': 'm3/hour, kg/m3',
-            'function': 'estimate_mass_from_flow_rate'
-        },
-        'Chemicals': {
-            'category': 'Chemicals',
-            'target_unit': 'kg',
-            'original_unit': 'm3/hour, kg/m3',
-            'function': 'estimate_mass_from_flow_rate'  
-        },
-        'Solid Waste': {
-            'category': 'Solid Waste',
-            'target_unit': 'kg',
-            'original_unit': 'kg/hour',
-            'function': 'estimate_mass_from_mass_flow_rate'
-        },
-        'Solid Products': {
-            'category': 'Solid Products',
-            'target_unit': 'kg',
-            'original_unit': 'kg/hour',
-            'function': 'estimate_mass_from_mass_flow_rate'
-        }
-    }
-
-#-------------------------------------------------------------------------------------------
-# SECTION 3: Main function to convert prommis flows in a dataframe to LCA-relevant units
-# Define a function that loops through a dataframe containing results from PrOMMiS
-# The function then checks the category and unit of each flow and applies the appropriate conversion function
-# The function will add two new columns to the dataframe: 'LCA Amount' and 'LCA Unit'
-# Evidently, the final output will be the flows (in and out) in LCA-relevant units
-
-def convert_flows_to_lca_units(df):
-    """
-    Convert all flows in the dataframe to LCA-relevant units and add results as new columns.
-
-    :param df: Input pandas DataFrame with columns:
-               ['Flow ID', 'Flow', 'In/Out', 'Category', 'Amount 1', 'Unit 1', 'Amount 2', 'Unit 2']
-    :return: DataFrame with two new columns: 'LCA Amount' and 'LCA Unit'
-    """
-
-    # Get conversion specs
-    specs = get_flow_conversion_specs()
-
-    # Prepare output columns
-    lca_amounts = []
-    lca_units = []
-
-    # Loop through each row
-    for idx, row in df.iterrows():
-        category = row['Category']
-        unit1 = str(row['Unit 1']).strip()
-        unit2 = str(row['Unit 2']).strip() if pd.notnull(row['Unit 2']) and row['Unit 2'] != '' else None
-        if unit2:
-            unit = f"{unit1}, {unit2}"
-        else:
-            unit = unit1
-
-        # Find matching spec
-        matched_spec = None
-        for spec in specs.values():
-            if spec['category'] == category and spec['original_unit'].lower() == unit.lower():
-                matched_spec = spec
-                break
-
-        if matched_spec:
-            func_name = matched_spec['function']
-            # Call the appropriate conversion function
-            if func_name == 'convert_w_to_kwh':
-                # Amount 1: Power (W), Amount 2: hours
-                try:
-                    val = convert_w_to_kwh(float(row['Amount 1']), float(row['Amount 2']))
-                except Exception:
-                    val = None
-            elif func_name == 'convert_kw_to_kwh':
-                try:
-                    val = convert_kw_to_kwh(float(row['Amount 1']), float(row['Amount 2']))
-                except Exception:
-                    val = None
-            elif func_name == 'convert_m3_per_hour_to_liters':
-                try:
-                    val = convert_m3_per_hour_to_liters(float(row['Amount 1']), float(row['Amount 2']))
-                except Exception:
-                    val = None
-            elif func_name == 'estimate_mass_from_flow_rate':
-                try:
-                    val = estimate_mass_from_flow_rate(float(row['Amount 1']), float(row['Amount 2']), float(row['Amount 3']) if 'Amount 3' in row else 1)
-                except Exception:
-                    # fallback if Amount 3 is not present
-                    try:
-                        val = estimate_mass_from_flow_rate(float(row['Amount 1']), float(row['Amount 2']), 1)
-                    except Exception:
-                        val = None
-            elif func_name == 'estimate_mass_from_mass_flow_rate':
-                try:
-                    val = estimate_mass_from_mass_flow_rate(float(row['Amount 1']), float(row['Amount 2']))
-                except Exception:
-                    val = None
-            else:
-                val = None
-
-            lca_amounts.append(val)
-            lca_units.append(matched_spec['target_unit'])
-        else:
-            lca_amounts.append(None)
-            lca_units.append(None)
-
-    df['LCA Amount'] = lca_amounts
-    df['LCA Unit'] = lca_units
-    return df
-=======
-import pandas as pd
-from pyomo.environ import (
-    units,
-    value,
-)
-
-# Recommended imports for molecular weight calculations
-try:
-    import pubchempy as pcp
-    from pymatgen.core import Composition
-    PYCHEMPY_AVAILABLE = True
-except ImportError:
-    print("Warning: pubchempy and/or pymatgen not available. Molecular weight conversions will be disabled.")
-    PYCHEMPY_AVAILABLE = False
-
-# SECTION 1: Main function to convert prommis flows in a dataframe to LCA-relevant units
-# Define a function that loops through a dataframe containing results from PrOMMiS
-# The function then checks the category and unit of each flow and applies the appropriate conversion function
-# The function will add two new columns to the dataframe: 'LCA Amount' and 'LCA Unit'
-# Evidently, the final output will be the flows (in and out) in LCA-relevant units
-
-def main():
-    df = pd.read_csv('lca_df.csv')
-    df = convert_flows_to_lca_units(df)
-    df.to_csv('lca_df_converted.csv', index=False)
-    #print (df.head())
-    return df
-
-
-def convert_flows_to_lca_units(df, hours=1, mol_to_kg=True, water_unit='m3'):
-    """
-    Convert PrOMMiS flowsheet flows to LCA-relevant units using Pyomo's unit system.
-    
-    This function processes a DataFrame containing PrOMMiS flowsheet data and converts
-    all flows to consistent LCA units (kg, L, kWh, MJ, mol). It handles various unit
-    formats, mass/mole fractions, concentrations, and special cases like embedded
-    values in unit strings.
-    
-    Parameters
-    ----------
-    df : pandas.DataFrame
-        Input DataFrame with columns: ['Flow', 'Source', 'In/Out', 'Category', 
-        'Value 1', 'Unit 1', 'Value 2', 'Unit 2']
-    hours : float, optional
-        Time period for conversion (default: 1). Multiplies all amounts by this value
-        to convert from flow rates to total amounts.
-    mol_to_kg : bool, optional
-        Whether to convert molar amounts to mass using molecular weights (default: True).
-        Requires internet connection for PubChem lookups.
-    water_unit : string, optional
-        What unit to use for water flows. Can be m3, L, or kg (default: m3).
-    
-    Returns
-    -------
-    pandas.DataFrame
-        Original DataFrame with two new columns:
-        - 'LCA Amount': Converted amounts in LCA-relevant units
-        - 'LCA Unit': Corresponding units (kg, L, kWh, MJ, mol)
-    
-    Notes
-    -----
-    - Handles special unit formats like "820000.0*mg/l" by extracting numeric values
-    - Converts mass fractions and mole fractions to actual amounts
-    - Automatically determines target units based on flow category
-    - Uses PubChem API for molecular weight lookups when mol_to_kg=True
-    - Provides error handling for conversion failures
-    
-    Examples
-    --------
-    >>> df = pd.read_csv('lca_df.csv')
-    >>> converted_df = convert_flows_to_lca_units(df, hours=24)
-    >>> print(converted_df[['Flow', 'LCA Amount', 'LCA Unit']])
-    """
-
-    # Prepare output columns
-    lca_amounts = []
-    lca_units = []
-
-    #
-
-    # Loop through each row
-    for idx, row in df.iterrows():
-        unit1 = str(row['Unit 1']).strip()
-        unit2 = str(row['Unit 2']).strip()
-        
-        # Convert values to appropriate types, handling empty strings and special cases
-        try:
-            value1 = float(row['Value 1']) if pd.notna(row['Value 1']) else 0.0
-        except (ValueError, TypeError):
-            value1 = 0.0
-            
-        try:
-            if pd.isna(row['Value 2']) or row['Value 2'] == '' or str(row['Value 2']).strip() == '':
-                value2 = None
-            else:
-                value2_str = str(row['Value 2'])
-                # Handle special case where value contains "*mg/l" format
-                if '*mg/l' in value2_str.lower() or '*mg/L' in value2_str.lower():
-                    # Extract the numeric part before the asterisk
-                    value2 = float(value2_str.split('*')[0])
-                else:
-                    value2 = float(row['Value 2'])
-        except (ValueError, TypeError):
-            value2 = None
-        
-        # Create the base expression with Value 1 and Unit 1
-        pyomo_unit1 = parse_unit_to_pyomo(unit1)
-        #TODO: make this a better error handling system. May need to do something in finalize_LCA_flows or do some error message or logging file
-        if pyomo_unit1 is None:
-            # If no valid unit, skip this row or use a default
-            lca_amounts.append(0)
-            lca_units.append('')
-            continue
-        
-        # Start with Value 1 * Unit 1
-        expression = value1 * pyomo_unit1
-        
-        # Handle mass fraction and mole fraction
-        if value2 is not None and unit2:
-            if unit2.lower() == 'mass fraction':
-                # For mass fraction, multiply by the fraction to get actual mass
-                expression = expression * value2
-            elif unit2.lower() == 'mole fraction':
-                # For mole fraction, multiply by the fraction to get actual moles
-                expression = expression * value2
-            else:
-                # Add Value 2 * Unit 2 if applicable
-                pyomo_unit2 = parse_unit_to_pyomo(unit2)
-                if pyomo_unit2 is not None and isinstance(value2, (int, float)):
-                    expression = expression * value2 * pyomo_unit2
-                else:
-                    print(f'Could not parse {unit2}')
-        
-        # Multiply by hours to get total amount
-        expression = expression * hours * units.hr
-        
-        # Determine target unit based on category and unit types
-        category = str(row['Category']).lower()
-        
-        # Water and wastewater should be kg if a concentration is given
-        # Otherwise, they should be L
-        # All water will be converted to L or kg later
-        if 'water' in category or 'wastewater' in category:
-            if 'g' in unit1.lower() or 'g' in unit2.lower():
-                target_unit = units.kg
-            else:
-                target_unit = units.L
-        # Electricity should be kWh
-        elif 'electricity' in category:
-            target_unit = units.kW * units.hr  # kWh
-        # Heat should be MJ
-        elif 'heat' in category:
-            target_unit = units.MJ
-        # If the unit is mol, we'll convert to kg later
-        elif 'mol' in unit1.lower():
-            target_unit = units.mol
-        # Any other unit should be kg
-        elif 'Bq' in unit1.lower() or 'Ci' in unit1.lower():
-            target_unit = units.kBq
-        else:
-            target_unit = units.kg
-        
-        # Convert to target unit
-        try:
-            converted_expression = units.convert(expression, to_units=target_unit)
-            
-            if 'water' in category or 'wastewater' in category:
-                val = value(converted_expression)
-                
-                if water_unit == 'm3':
-                    new_unit = 'm3'
-                    val /= 1000
-                # No conversion required: 1 kg water = 1 L water
-                # PrOMMiS gives water density as 1 kg/L, so using 1 kg/L here allows for consistency/compatability
-                elif water_unit == 'L':
-                    new_unit = 'L'
-                elif water_unit == 'kg':
-                    new_unit = 'kg'
-                else:
-                    new_unit = 'm3'
-                    val /= 1000
-            
-            # If the target unit is mol and mol_to_kg is True, convert to kg
-            elif 'mol' in unit1.lower() and mol_to_kg:
-                molar_mass = get_molar_mass(row['Flow'])
-                if molar_mass is not None:
-                    # Molar mass is in g/mol, so we need to convert to kg/mol by dividing by 1000
-                    converted_expression = (converted_expression * molar_mass 
-                                            / 1000 * units.kg / units.mol)
-                    val = value(converted_expression)
-                    new_unit = 'kg'
-                else:
-                    # Fall back to mol if molar mass lookup fails
-                    val = value(converted_expression)
-                    new_unit = 'mol'
-            else:
-                val = value(converted_expression)
-                new_unit = str(target_unit)
-            
-            # Clean up unit string for display
-            #TODO: make this a global dictionary
-            unit_display_mapping = {
-                'kg': 'kg',
-                'L': 'L',
-                'l': 'L',  # Handle lowercase l
-                'mol': 'mol',
-                'kW*hr': 'kWh',
-                'kW*h': 'kWh',  # Handle alternative format
-                'MJ': 'MJ',
-                'm3': 'm3',
-                'kBq': 'kBq'
-            }
-            new_unit = unit_display_mapping.get(new_unit, new_unit)
-            
-        except Exception as e:
-            print(f"Error converting row {idx}: {e}")
-            val = 0
-            new_unit = ''
-        
-        lca_amounts.append(val)
-        lca_units.append(new_unit)
-
-    df['LCA Amount'] = lca_amounts
-    df['LCA Unit'] = lca_units
-    return df
-
-
-# SECTION 2: Helper functions
-
-# Helper function to get the molar mass of a compound
-def get_molar_mass(compound_name):
-    """
-    Returns the molar mass of a compound using PubChem API.
-    
-    Parameters
-    ----------
-    compound_name : str
-        Name of the compound to look up
-        
-    Returns
-    -------
-    float
-        Molar mass in g/mol
-        
-    Notes
-    -----
-    Requires internet connection for PubChem API access.
-    Returns None if compound not found or lookup fails.
-    """
-    if not PYCHEMPY_AVAILABLE:
-        print(f"Warning: Cannot get molar mass for '{compound_name}' - pubchempy/pymatgen not available")
-        return None
-        
-    try:
-        compounds = pcp.get_compounds(compound_name, 'name')
-        if not compounds:
-            print(f"Warning: Compound '{compound_name}' not found in PubChem")
-            return None
-        
-        compound = compounds[0]
-        formula = compound.molecular_formula
-        if not formula:
-            print(f"Warning: No molecular formula found for '{compound_name}'")
-            return None
-            
-        composition = Composition(formula)
-        return composition.weight
-    except Exception as e:
-        print(f"Error getting molar mass for '{compound_name}': {e}")
-        return None
-
-# Helper function to parse units and create Pyomo unit expression
-def parse_unit_to_pyomo(unit_str):
-    """
-    Convert unit string to Pyomo unit expression.
-    
-    Parameters
-    ----------
-    unit_str : str
-        Unit string to parse (e.g., 'kg/hr', 'mg/L', 'hp')
-        
-    Returns
-    -------
-    pyomo.environ.units.Unit or None
-        Pyomo unit expression if successfully parsed, None otherwise
-        
-    Notes
-    -----
-    Handles special cases like "820000.0*mg/l" by extracting the unit part.
-    Returns None for mass/mole fractions and empty strings.
-    """
-    if not unit_str or unit_str == '' or unit_str.lower() in ['mass fraction', 'mole fraction']:
-        return None
-    
-    # Handle special cases with asterisks (like "820000.0*mg/l")
-    if '*' in unit_str:
-        # Extract the unit part after the asterisk
-        unit_str = unit_str.split('*')[-1].strip()
-        # Also handle cases where the value might be in the string
-        if unit_str.replace('.', '').replace('e', '').replace('-', '').replace('+', '').isdigit():
-            # This is actually a numeric value, not a unit
-            return None
-    
-    # Map common unit strings to Pyomo units
-    unit_mapping = {
-        'kg/hr': units.kg / units.hr,
-        'kg/h': units.kg / units.hr,
-        'L/hr': units.L / units.hr,
-        'L/h': units.L / units.hr,
-        'ml/hr': units.mL / units.hr,
-        'ml/h': units.mL / units.hr,
-        'mol/hr': units.mol / units.hr,
-        'mol/h': units.mol / units.hr,
-        'hp': units.hp,
-        'W': units.W,
-        'ton/hr': units.ton / units.hr,
-        'ton/h': units.ton / units.hr,
-        'mg/L': units.mg / units.L,
-        'mg/l': units.mg / units.L,
-        'kBq/hr': units.kBq / units.hr,
-        'Bq/hr': units.Bq / units.hr,
-        'mBq/hr': units.mBq / units.hr,
-        'uCi/hr': units.uCi / units.hr,
-        'Ci/hr': units.Ci / units.hr,
-        'mCi/hr': units.mCi / units.hr,
-        'uCi/hr': units.uCi / units.hr,
-        'kg': units.kg,
-        'L': units.L,
-        'ml': units.mL,
-        'mol': units.mol,
-        'kWh': units.kW * units.hr,
-        'kwh': units.kW * units.hr,
-        'kBq': units.kBq,
-        'Bq': units.Bq,
-        'mBq': units.mBq,
-        'uCi': units.uCi,
-        'Ci': units.Ci,
-        'mCi': units.mCi,
-        'uCi': units.uCi,
-    }
-    
-    return unit_mapping.get(unit_str, None)
-
-
-if __name__ == "__main__":
-    df = pd.read_csv('lca_df.csv')
-    df = convert_flows_to_lca_units(df)
-    df.to_csv('lca_df_converted.csv', index=False)
->>>>>>> f6c837f4
+import pandas as pd
+from pyomo.environ import (
+    units,
+    value,
+)
+
+# Recommended imports for molecular weight calculations
+try:
+    import pubchempy as pcp
+    from pymatgen.core import Composition
+    PYCHEMPY_AVAILABLE = True
+except ImportError:
+    print("Warning: pubchempy and/or pymatgen not available. Molecular weight conversions will be disabled.")
+    PYCHEMPY_AVAILABLE = False
+
+# SECTION 1: Main function to convert prommis flows in a dataframe to LCA-relevant units
+# Define a function that loops through a dataframe containing results from PrOMMiS
+# The function then checks the category and unit of each flow and applies the appropriate conversion function
+# The function will add two new columns to the dataframe: 'LCA Amount' and 'LCA Unit'
+# Evidently, the final output will be the flows (in and out) in LCA-relevant units
+
+def main():
+    df = pd.read_csv('lca_df.csv')
+    df = convert_flows_to_lca_units(df)
+    df.to_csv('lca_df_converted.csv', index=False)
+    #print (df.head())
+    return df
+
+
+def convert_flows_to_lca_units(df, hours=1, mol_to_kg=True, water_unit='m3'):
+    """
+    Convert PrOMMiS flowsheet flows to LCA-relevant units using Pyomo's unit system.
+    
+    This function processes a DataFrame containing PrOMMiS flowsheet data and converts
+    all flows to consistent LCA units (kg, L, kWh, MJ, mol). It handles various unit
+    formats, mass/mole fractions, concentrations, and special cases like embedded
+    values in unit strings.
+    
+    Parameters
+    ----------
+    df : pandas.DataFrame
+        Input DataFrame with columns: ['Flow', 'Source', 'In/Out', 'Category', 
+        'Value 1', 'Unit 1', 'Value 2', 'Unit 2']
+    hours : float, optional
+        Time period for conversion (default: 1). Multiplies all amounts by this value
+        to convert from flow rates to total amounts.
+    mol_to_kg : bool, optional
+        Whether to convert molar amounts to mass using molecular weights (default: True).
+        Requires internet connection for PubChem lookups.
+    water_unit : string, optional
+        What unit to use for water flows. Can be m3, L, or kg (default: m3).
+    
+    Returns
+    -------
+    pandas.DataFrame
+        Original DataFrame with two new columns:
+        - 'LCA Amount': Converted amounts in LCA-relevant units
+        - 'LCA Unit': Corresponding units (kg, L, kWh, MJ, mol)
+    
+    Notes
+    -----
+    - Handles special unit formats like "820000.0*mg/l" by extracting numeric values
+    - Converts mass fractions and mole fractions to actual amounts
+    - Automatically determines target units based on flow category
+    - Uses PubChem API for molecular weight lookups when mol_to_kg=True
+    - Provides error handling for conversion failures
+    
+    Examples
+    --------
+    >>> df = pd.read_csv('lca_df.csv')
+    >>> converted_df = convert_flows_to_lca_units(df, hours=24)
+    >>> print(converted_df[['Flow', 'LCA Amount', 'LCA Unit']])
+    """
+
+    # Prepare output columns
+    lca_amounts = []
+    lca_units = []
+
+    #
+
+    # Loop through each row
+    for idx, row in df.iterrows():
+        unit1 = str(row['Unit 1']).strip()
+        unit2 = str(row['Unit 2']).strip()
+        
+        # Convert values to appropriate types, handling empty strings and special cases
+        try:
+            value1 = float(row['Value 1']) if pd.notna(row['Value 1']) else 0.0
+        except (ValueError, TypeError):
+            value1 = 0.0
+            
+        try:
+            if pd.isna(row['Value 2']) or row['Value 2'] == '' or str(row['Value 2']).strip() == '':
+                value2 = None
+            else:
+                value2_str = str(row['Value 2'])
+                # Handle special case where value contains "*mg/l" format
+                if '*mg/l' in value2_str.lower() or '*mg/L' in value2_str.lower():
+                    # Extract the numeric part before the asterisk
+                    value2 = float(value2_str.split('*')[0])
+                else:
+                    value2 = float(row['Value 2'])
+        except (ValueError, TypeError):
+            value2 = None
+        
+        # Create the base expression with Value 1 and Unit 1
+        pyomo_unit1 = parse_unit_to_pyomo(unit1)
+        #TODO: make this a better error handling system. May need to do something in finalize_LCA_flows or do some error message or logging file
+        if pyomo_unit1 is None:
+            # If no valid unit, skip this row or use a default
+            lca_amounts.append(0)
+            lca_units.append('')
+            continue
+        
+        # Start with Value 1 * Unit 1
+        expression = value1 * pyomo_unit1
+        
+        # Handle mass fraction and mole fraction
+        if value2 is not None and unit2:
+            if unit2.lower() == 'mass fraction':
+                # For mass fraction, multiply by the fraction to get actual mass
+                expression = expression * value2
+            elif unit2.lower() == 'mole fraction':
+                # For mole fraction, multiply by the fraction to get actual moles
+                expression = expression * value2
+            else:
+                # Add Value 2 * Unit 2 if applicable
+                pyomo_unit2 = parse_unit_to_pyomo(unit2)
+                if pyomo_unit2 is not None and isinstance(value2, (int, float)):
+                    expression = expression * value2 * pyomo_unit2
+                else:
+                    print(f'Could not parse {unit2}')
+        
+        # Multiply by hours to get total amount
+        expression = expression * hours * units.hr
+        
+        # Determine target unit based on category and unit types
+        category = str(row['Category']).lower()
+        
+        # Water and wastewater should be kg if a concentration is given
+        # Otherwise, they should be L
+        # All water will be converted to L or kg later
+        if 'water' in category or 'wastewater' in category:
+            if 'g' in unit1.lower() or 'g' in unit2.lower():
+                target_unit = units.kg
+            else:
+                target_unit = units.L
+        # Electricity should be kWh
+        elif 'electricity' in category:
+            target_unit = units.kW * units.hr  # kWh
+        # Heat should be MJ
+        elif 'heat' in category:
+            target_unit = units.MJ
+        # If the unit is mol, we'll convert to kg later
+        elif 'mol' in unit1.lower():
+            target_unit = units.mol
+        # Any other unit should be kg
+        elif 'Bq' in unit1.lower() or 'Ci' in unit1.lower():
+            target_unit = units.kBq
+        else:
+            target_unit = units.kg
+        
+        # Convert to target unit
+        try:
+            converted_expression = units.convert(expression, to_units=target_unit)
+            
+            if 'water' in category or 'wastewater' in category:
+                val = value(converted_expression)
+                
+                if water_unit == 'm3':
+                    new_unit = 'm3'
+                    val /= 1000
+                # No conversion required: 1 kg water = 1 L water
+                # PrOMMiS gives water density as 1 kg/L, so using 1 kg/L here allows for consistency/compatability
+                elif water_unit == 'L':
+                    new_unit = 'L'
+                elif water_unit == 'kg':
+                    new_unit = 'kg'
+                else:
+                    new_unit = 'm3'
+                    val /= 1000
+            
+            # If the target unit is mol and mol_to_kg is True, convert to kg
+            elif 'mol' in unit1.lower() and mol_to_kg:
+                molar_mass = get_molar_mass(row['Flow'])
+                if molar_mass is not None:
+                    # Molar mass is in g/mol, so we need to convert to kg/mol by dividing by 1000
+                    converted_expression = (converted_expression * molar_mass 
+                                            / 1000 * units.kg / units.mol)
+                    val = value(converted_expression)
+                    new_unit = 'kg'
+                else:
+                    # Fall back to mol if molar mass lookup fails
+                    val = value(converted_expression)
+                    new_unit = 'mol'
+            else:
+                val = value(converted_expression)
+                new_unit = str(target_unit)
+            
+            # Clean up unit string for display
+            #TODO: make this a global dictionary
+            unit_display_mapping = {
+                'kg': 'kg',
+                'L': 'L',
+                'l': 'L',  # Handle lowercase l
+                'mol': 'mol',
+                'kW*hr': 'kWh',
+                'kW*h': 'kWh',  # Handle alternative format
+                'MJ': 'MJ',
+                'm3': 'm3',
+                'kBq': 'kBq'
+            }
+            new_unit = unit_display_mapping.get(new_unit, new_unit)
+            
+        except Exception as e:
+            print(f"Error converting row {idx}: {e}")
+            val = 0
+            new_unit = ''
+        
+        lca_amounts.append(val)
+        lca_units.append(new_unit)
+
+    df['LCA Amount'] = lca_amounts
+    df['LCA Unit'] = lca_units
+    return df
+
+
+# SECTION 2: Helper functions
+
+# Helper function to get the molar mass of a compound
+def get_molar_mass(compound_name):
+    """
+    Returns the molar mass of a compound using PubChem API.
+    
+    Parameters
+    ----------
+    compound_name : str
+        Name of the compound to look up
+        
+    Returns
+    -------
+    float
+        Molar mass in g/mol
+        
+    Notes
+    -----
+    Requires internet connection for PubChem API access.
+    Returns None if compound not found or lookup fails.
+    """
+    if not PYCHEMPY_AVAILABLE:
+        print(f"Warning: Cannot get molar mass for '{compound_name}' - pubchempy/pymatgen not available")
+        return None
+        
+    try:
+        compounds = pcp.get_compounds(compound_name, 'name')
+        if not compounds:
+            print(f"Warning: Compound '{compound_name}' not found in PubChem")
+            return None
+        
+        compound = compounds[0]
+        formula = compound.molecular_formula
+        if not formula:
+            print(f"Warning: No molecular formula found for '{compound_name}'")
+            return None
+            
+        composition = Composition(formula)
+        return composition.weight
+    except Exception as e:
+        print(f"Error getting molar mass for '{compound_name}': {e}")
+        return None
+
+# Helper function to parse units and create Pyomo unit expression
+def parse_unit_to_pyomo(unit_str):
+    """
+    Convert unit string to Pyomo unit expression.
+    
+    Parameters
+    ----------
+    unit_str : str
+        Unit string to parse (e.g., 'kg/hr', 'mg/L', 'hp')
+        
+    Returns
+    -------
+    pyomo.environ.units.Unit or None
+        Pyomo unit expression if successfully parsed, None otherwise
+        
+    Notes
+    -----
+    Handles special cases like "820000.0*mg/l" by extracting the unit part.
+    Returns None for mass/mole fractions and empty strings.
+    """
+    if not unit_str or unit_str == '' or unit_str.lower() in ['mass fraction', 'mole fraction']:
+        return None
+    
+    # Handle special cases with asterisks (like "820000.0*mg/l")
+    if '*' in unit_str:
+        # Extract the unit part after the asterisk
+        unit_str = unit_str.split('*')[-1].strip()
+        # Also handle cases where the value might be in the string
+        if unit_str.replace('.', '').replace('e', '').replace('-', '').replace('+', '').isdigit():
+            # This is actually a numeric value, not a unit
+            return None
+    
+    # Map common unit strings to Pyomo units
+    unit_mapping = {
+        'kg/hr': units.kg / units.hr,
+        'kg/h': units.kg / units.hr,
+        'L/hr': units.L / units.hr,
+        'L/h': units.L / units.hr,
+        'ml/hr': units.mL / units.hr,
+        'ml/h': units.mL / units.hr,
+        'mol/hr': units.mol / units.hr,
+        'mol/h': units.mol / units.hr,
+        'hp': units.hp,
+        'W': units.W,
+        'ton/hr': units.ton / units.hr,
+        'ton/h': units.ton / units.hr,
+        'mg/L': units.mg / units.L,
+        'mg/l': units.mg / units.L,
+        'kBq/hr': units.kBq / units.hr,
+        'Bq/hr': units.Bq / units.hr,
+        'mBq/hr': units.mBq / units.hr,
+        'uCi/hr': units.uCi / units.hr,
+        'Ci/hr': units.Ci / units.hr,
+        'mCi/hr': units.mCi / units.hr,
+        'uCi/hr': units.uCi / units.hr,
+        'kg': units.kg,
+        'L': units.L,
+        'ml': units.mL,
+        'mol': units.mol,
+        'kWh': units.kW * units.hr,
+        'kwh': units.kW * units.hr,
+        'kBq': units.kBq,
+        'Bq': units.Bq,
+        'mBq': units.mBq,
+        'uCi': units.uCi,
+        'Ci': units.Ci,
+        'mCi': units.mCi,
+        'uCi': units.uCi,
+    }
+    
+    return unit_mapping.get(unit_str, None)
+
+
+if __name__ == "__main__":
+    df = pd.read_csv('lca_df.csv')
+    df = convert_flows_to_lca_units(df)
+    df.to_csv('lca_df_converted.csv', index=False)